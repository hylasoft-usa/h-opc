﻿using Hylasoft.Opc.Common;
using Opc.Ua;
using Opc.Ua.Client;
using Opc.Ua.Configuration;
using System;
using System.Collections.Generic;
using System.Linq;
using System.Threading.Tasks;

namespace Hylasoft.Opc.Ua
{
    /// <summary>
    /// Client Implementation for UA
    /// </summary>
    public class UaClient : IClient<UaNode>
    {
        private readonly UaClientOptions _options = new UaClientOptions();
        private readonly Uri _serverUrl;
        private Session _session;
        private readonly IDictionary<string, UaNode> _nodesCache = new Dictionary<string, UaNode>();

        /// <summary>
        /// Creates a server object
        /// </summary>
        /// <param name="serverUrl">the url of the server to connect to</param>
        public UaClient(Uri serverUrl)
        {
            _serverUrl = serverUrl;
            Status = OpcStatus.NotConnected;
        }


        /// <summary>
        /// Options to configure the UA client session
        /// </summary>
        public UaClientOptions Options
        {
            get { return _options; }
        }


        private void PostInitializeSession()
        {
            var node = _session.NodeCache.Find(ObjectIds.ObjectsFolder);
            RootNode = new UaNode(this, string.Empty, node.NodeId.ToString());
            AddNodeToCache(RootNode);
            Status = OpcStatus.Connected;                        
        }

        /// <summary>
        /// Connect the client to the OPC Server
        /// </summary>
        public void Connect()
        {
            if (Status == OpcStatus.Connected)
                return;
            _session = InitializeSession(_serverUrl, _options);
            _session.KeepAlive += Session_KeepAlive;
            _session.SessionClosing += Session_Closing;
            PostInitializeSession();
        }


        private void Session_KeepAlive(Session session, KeepAliveEventArgs e)
        {
            if (e.CurrentState != ServerState.Running)
            {
                Status = OpcStatus.NotConnected;
                NotifyServerConnectionLost();
            }
        }

        private void Session_Closing(object sender, EventArgs e)
        {
            Status = OpcStatus.NotConnected;
            NotifyServerConnectionLost();
        }


        /// <summary>
        /// Reconnect the OPC session
        /// </summary>
        public void ReConnect()
        {
            if (Status != OpcStatus.Connected)
                return;
            Status = OpcStatus.NotConnected;
            _session.Reconnect();
            Status = OpcStatus.Connected;
        }

        /// <summary>
        /// Create a new OPC session, based on the current session parameters.
        /// </summary>
        public void RecreateSession()
        {
            if (Status != OpcStatus.Connected)
                return;

            Status = OpcStatus.NotConnected;
            _session = Session.Recreate(_session);
            PostInitializeSession();
        }


        /// <summary>
        /// Gets the current status of the OPC Client
        /// </summary>
        public OpcStatus Status { get; private set; }


        private ReadValueIdCollection BuildReadValueIdCollection(string tag, uint attributeId)
        {
            var n = FindNode(tag, RootNode);
            var readValue = new ReadValueId
            {
                NodeId = n.NodeId,
                AttributeId = attributeId
            };
            return new ReadValueIdCollection { readValue };
        }

<<<<<<< HEAD
        /// <summary>
        /// Read a tag
        /// </summary>
        /// <typeparam name="T">The type of tag to read</typeparam>
        /// <param name="tag">The fully-qualified identifier of the tag. You can specify a subfolder by using a comma delimited name.
        /// E.g: the tag `foo.bar` reads the tag `bar` on the folder `foo`</param>
        /// <returns>The value retrieved from the OPC</returns>
        public T Read<T>(string tag)
        {
            var nodesToRead = BuildReadValueIdCollection(tag, Attributes.Value);
            DataValueCollection results;
            DiagnosticInfoCollection diag;
            _session.Read(
                requestHeader: null, 
                maxAge: 0, 
                timestampsToReturn: TimestampsToReturn.Neither, 
                nodesToRead: nodesToRead, 
                results: out results, 
                diagnosticInfos: out diag);
            var val = results[0];

            CheckReturnValue(val.StatusCode);
            return (T)val.Value;
        }


        /// <summary>
        /// Read a tag asynchronously
        /// </summary>
        /// <typeparam name="T">The type of tag to read</typeparam>
        /// <param name="tag">The fully-qualified identifier of the tag. You can specify a subfolder by using a comma delimited name.
        /// E.g: the tag `foo.bar` reads the tag `bar` on the folder `foo`</param>
        /// <returns>The value retrieved from the OPC</returns>
        public Task<T> ReadAsync<T>(string tag)
        {
            var nodesToRead = BuildReadValueIdCollection(tag, Attributes.Value);

            // Wrap the ReadAsync logic in a TaskCompletionSource, so we can use C# async/await syntax to call it:
            var taskCompletionSource = new TaskCompletionSource<T>();
            _session.BeginRead(
                requestHeader: null, 
                maxAge: 0, 
                timestampsToReturn: TimestampsToReturn.Neither, 
                nodesToRead: nodesToRead, 
                callback: ar => {
                    DataValueCollection results;
                    DiagnosticInfoCollection diag;
                    var response = _session.EndRead(
                        result: ar, 
                        results: out results, 
                        diagnosticInfos: out diag);

                    try
                    {
                        CheckReturnValue(response.ServiceResult);
                        CheckReturnValue(results[0].StatusCode);
                        var val = results[0];
                        taskCompletionSource.TrySetResult((T) val.Value);
                    }
                    catch (Exception ex)
                    {
                        taskCompletionSource.TrySetException(ex);
                    }
                }, 
                asyncState: null);

            return taskCompletionSource.Task;
        }


        private WriteValueCollection BuildWriteValueCollection(string tag, uint attributeId, object dataValue)
        {
            var n = FindNode(tag, RootNode);
            var writeValue = new WriteValue
            {
                NodeId = n.NodeId,
                AttributeId = attributeId,
                Value = { Value = dataValue }
            };
            return new WriteValueCollection { writeValue };
        }

        /// <summary>
        /// Write a value on the specified opc tag
        /// </summary>
        /// <typeparam name="T">The type of tag to write on</typeparam>
        /// <param name="tag">The fully-qualified identifier of the tag. You can specify a subfolder by using a comma delimited name.
        /// E.g: the tag `foo.bar` writes on the tag `bar` on the folder `foo`</param>
        /// <param name="item">The value for the item to write</param>
        public void Write<T>(string tag, T item)
        {
            var nodesToWrite = BuildWriteValueCollection(tag, Attributes.Value, item);

            StatusCodeCollection results;
            DiagnosticInfoCollection diag;
            _session.Write(
                requestHeader: null, 
                nodesToWrite: nodesToWrite, 
                results: out results, 
                diagnosticInfos: out diag);

            CheckReturnValue(results[0]);
        }


        /// <summary>
        /// Write a value on the specified opc tag asynchronously
        /// </summary>
        /// <typeparam name="T">The type of tag to write on</typeparam>
        /// <param name="tag">The fully-qualified identifier of the tag. You can specify a subfolder by using a comma delimited name.
        /// E.g: the tag `foo.bar` writes on the tag `bar` on the folder `foo`</param>
        /// <param name="item">The value for the item to write</param>        
        public Task WriteAsync<T>(string tag, T item)
        {
            var nodesToWrite = BuildWriteValueCollection(tag, Attributes.Value, item);

            // Wrap the WriteAsync logic in a TaskCompletionSource, so we can use C# async/await syntax to call it:
            var taskCompletionSource = new TaskCompletionSource<T>();
            _session.BeginWrite(
                requestHeader: null,
                nodesToWrite: nodesToWrite,
                callback: ar => {
                    StatusCodeCollection results;
                    DiagnosticInfoCollection diag;
                    var response = _session.EndWrite(
                        result: ar,
                        results: out results,
                        diagnosticInfos: out diag);
                    try
                    {
                        CheckReturnValue(response.ServiceResult);
                        CheckReturnValue(results[0]);
                    }
                    catch (Exception ex)
                    {
                        taskCompletionSource.TrySetException(ex);
                    }
                },
                asyncState: null);

            return taskCompletionSource.Task;
        }


        /// <summary>
        /// Monitor the specified tag for changes
        /// </summary>
        /// <typeparam name="T">the type of tag to monitor</typeparam>
        /// <param name="tag">The fully-qualified identifier of the tag. You can specify a subfolder by using a comma delimited name.
        /// E.g: the tag `foo.bar` monitors the tag `bar` on the folder `foo`</param>
        /// <param name="callback">the callback to execute when the value is changed.
        /// The first parameter is the new value of the node, the second is an `unsubscribe` function to unsubscribe the callback</param>
        public void Monitor<T>(string tag, Action<T, Action> callback)
        {
            var node = FindNode(tag);

            var sub = new Subscription
            {
                PublishingInterval = _options.DefaultMonitorInterval,
                PublishingEnabled = true,
                DisplayName = tag,
                Priority = byte.MaxValue
            };

            var item = new MonitoredItem
            {
                StartNodeId = node.NodeId,
                AttributeId = Attributes.Value,
                DisplayName = tag,
                SamplingInterval = _options.DefaultMonitorInterval,
            };
            sub.AddItem(item);
            _session.AddSubscription(sub);
            sub.Create();
            sub.ApplyChanges();

            item.Notification += (monitoredItem, args) =>
            {
                var p = (MonitoredItemNotification)args.NotificationValue;
                var t = p.Value.WrappedValue.Value;
                Action unsubscribe = () =>
                {
                    sub.RemoveItems(sub.MonitoredItems);
                    sub.Delete(true);
                    _session.RemoveSubscription(sub);
                    sub.Dispose();
                };
                callback((T)t, unsubscribe);
            };
        }

        /// <summary>
        /// Explore a folder on the Opc Server
        /// </summary>
        /// <param name="tag">The fully-qualified identifier of the tag. You can specify a subfolder by using a comma delimited name.
        /// E.g: the tag `foo.bar` finds the sub nodes of `bar` on the folder `foo`</param>
        /// <returns>The list of sub-nodes</returns>
        public IEnumerable<UaNode> ExploreFolder(string tag)
        {
            var folder = FindNode(tag);
            var nodes = ClientUtils.Browse(_session, folder.NodeId)
              .GroupBy(n => n.NodeId) //this is to select distinct
              .Select(n => n.First())
              .Where(n => n.NodeClass == NodeClass.Variable || n.NodeClass == NodeClass.Object)
              .Select(n => n.ToHylaNode(this, folder))
              .ToList();

            //add nodes to cache
            foreach (var node in nodes)
                AddNodeToCache(node);

            return nodes;
        }

        /// <summary>
        /// Finds a node on the Opc Server
        /// </summary>
        /// <param name="tag">The fully-qualified identifier of the tag. You can specify a subfolder by using a comma delimited name.
        /// E.g: the tag `foo.bar` finds the tag `bar` on the folder `foo`</param>
        /// <returns>If there is a tag, it returns it, otherwise it throws an </returns>
        public UaNode FindNode(string tag)
        {
            // if the tag already exists in cache, return it
            if (_nodesCache.ContainsKey(tag))
                return _nodesCache[tag];

            // try to find the tag otherwise
            var found = FindNode(tag, RootNode);
            if (found != null)
            {
                AddNodeToCache(found);
                return found;
            }

            // throws an exception if not found
            throw new OpcException(string.Format("The tag \"{0}\" doesn't exist on the Server", tag));
        }

        /// <summary>
        /// Gets the root node of the server
        /// </summary>
        public UaNode RootNode { get; private set; }

        /// <summary>
        /// Performs application-defined tasks associated with freeing, releasing, or resetting unmanaged resources.
        /// </summary>
        public void Dispose()
        {
            _session.RemoveSubscriptions(_session.Subscriptions);
            _session.Close();
            _session.Dispose();
            GC.SuppressFinalize(this);
        }

        private void CheckReturnValue(StatusCode status)
        {
            if (!StatusCode.IsGood(status))
                throw new OpcException(string.Format("Invalid response from the server. (Response Status: {0})", status), status);
        }

        /// <summary>
        /// Adds a node to the cache using the tag as its key
        /// </summary>
        /// <param name="node">the node to add</param>
        private void AddNodeToCache(UaNode node)
        {
            if (!_nodesCache.ContainsKey(node.Tag))
                _nodesCache.Add(node.Tag, node);
        }

        /// <summary>
        /// Crappy method to initialize the session. I don't know what many of these things do, sincerely.
        /// </summary>
        private Session InitializeSession(Uri url, UaClientOptions _options)
        {
            var certificateValidator = new CertificateValidator();
            certificateValidator.CertificateValidation += (sender, eventArgs) =>
            {
                if (ServiceResult.IsGood(eventArgs.Error))
                    eventArgs.Accept = true;
                else if ((eventArgs.Error.StatusCode.Code == StatusCodes.BadCertificateUntrusted) && _options.AutoAcceptUntrustedCertificates)
                    eventArgs.Accept = true;
                else
                    throw new OpcException(string.Format("Failed to validate certificate with error code {0}: {1}", eventArgs.Error.Code, eventArgs.Error.AdditionalInfo), eventArgs.Error.StatusCode);
            };

            // Build the application configuration
            var appInstance = new ApplicationInstance
            {
                ApplicationType = ApplicationType.Client,
                ConfigSectionName = _options.ConfigSectionName,
                ApplicationConfiguration = new ApplicationConfiguration
                {
                    ApplicationUri = url.ToString(),
                    ApplicationName = _options.ApplicationName,
                    ApplicationType = ApplicationType.Client,
                    CertificateValidator = certificateValidator,
                    SecurityConfiguration = new SecurityConfiguration
                    {
                        AutoAcceptUntrustedCertificates = _options.AutoAcceptUntrustedCertificates
                    },
                    TransportQuotas = new TransportQuotas
                    {
                        OperationTimeout = 600000,
                        MaxStringLength = 1048576,
                        MaxByteStringLength = 1048576,
                        MaxArrayLength = 65535,
                        MaxMessageSize = 4194304,
                        MaxBufferSize = 65535,
                        ChannelLifetime = 300000,
                        SecurityTokenLifetime = 3600000
                    },
                    ClientConfiguration = new ClientConfiguration
                    {
                        DefaultSessionTimeout = 60000,                        
                        MinSubscriptionLifetime = 10000
                    },
                    DisableHiResClock = true
                }
            };

            // Assign a application certificate (when specified)
            if (_options.ApplicationCertificate != null)
                appInstance.ApplicationConfiguration.SecurityConfiguration.ApplicationCertificate = new CertificateIdentifier(_options.ApplicationCertificate);
            
            // Find the endpoint to be used
            var endpoints = ClientUtils.SelectEndpoint(url, _options.UseMessageSecurity);

            // Create the OPC session:
            var session = Session.Create(
                configuration: appInstance.ApplicationConfiguration,
                endpoint: new ConfiguredEndpoint(
                    collection: null,
                    description: endpoints,
                    configuration: EndpointConfiguration.Create(applicationConfiguration: appInstance.ApplicationConfiguration)),
                updateBeforeConnect: false,
                checkDomain: false,
                sessionName: _options.SessionName,
                sessionTimeout: _options.SessionTimeout,
                identity: null,
                preferredLocales: new string[] { });

            return session;
        }

        /// <summary>
        /// Finds a node starting from the specified node as the root folder
        /// </summary>
        /// <param name="tag">the tag to find</param>
        /// <param name="node">the root node</param>
        /// <returns></returns>
        private UaNode FindNode(string tag, UaNode node)
        {
            var folders = tag.Split('.');
            var head = folders.FirstOrDefault();
            UaNode found;
            try
            {
                var subNodes = ExploreFolder(node.Tag);
                found = subNodes.Single(n => n.Name == head);
            }
            catch (Exception ex)
            {
                throw new OpcException(string.Format("The tag \"{0}\" doesn't exist on folder \"{1}\"", head, node.Tag), ex);
            }

            return folders.Length == 1
              ? found // last node, return it
              : FindNode(string.Join(".", folders.Except(new[] { head })), found); // find sub nodes
        }


        private void NotifyServerConnectionLost()
        {
            if (ServerConnectionLost != null)
                ServerConnectionLost(this, EventArgs.Empty);
        }

        /// <summary>
        /// This event is raised when the connection to the OPC server is lost.
        /// </summary>
        public event EventHandler ServerConnectionLost;

=======
    /// <summary>
    /// Finds a node starting from the specified node as the root folder
    /// </summary>
    /// <param name="tag">the tag to find</param>
    /// <param name="node">the root node</param>
    /// <returns></returns>
    private UaNode FindNode(string tag, UaNode node)
    {
      var folders = tag.Split('.');
      var head = folders.FirstOrDefault();
      UaNode found;
      try
      {
        var subNodes = node.SubNodes.Cast<UaNode>();
        found = subNodes.Single(n => n.Name == head);
      }
      catch (Exception ex)
      {
        throw new OpcException(string.Format("The tag \"{0}\" doesn't exist on folder \"{1}\"", head, node.Tag), ex);
      }

      return folders.Length == 1
        ? found // last node, return it
        : FindNode(string.Join(".", folders.Except(new[] { head })), found); // find sub nodes
>>>>>>> 0f1fa357
    }

}<|MERGE_RESOLUTION|>--- conflicted
+++ resolved
@@ -120,7 +120,6 @@
             return new ReadValueIdCollection { readValue };
         }
 
-<<<<<<< HEAD
         /// <summary>
         /// Read a tag
         /// </summary>
@@ -479,7 +478,7 @@
             UaNode found;
             try
             {
-                var subNodes = ExploreFolder(node.Tag);
+                var subNodes = node.SubNodes.Cast<UaNode>();
                 found = subNodes.Single(n => n.Name == head);
             }
             catch (Exception ex)
@@ -504,32 +503,6 @@
         /// </summary>
         public event EventHandler ServerConnectionLost;
 
-=======
-    /// <summary>
-    /// Finds a node starting from the specified node as the root folder
-    /// </summary>
-    /// <param name="tag">the tag to find</param>
-    /// <param name="node">the root node</param>
-    /// <returns></returns>
-    private UaNode FindNode(string tag, UaNode node)
-    {
-      var folders = tag.Split('.');
-      var head = folders.FirstOrDefault();
-      UaNode found;
-      try
-      {
-        var subNodes = node.SubNodes.Cast<UaNode>();
-        found = subNodes.Single(n => n.Name == head);
-      }
-      catch (Exception ex)
-      {
-        throw new OpcException(string.Format("The tag \"{0}\" doesn't exist on folder \"{1}\"", head, node.Tag), ex);
-      }
-
-      return folders.Length == 1
-        ? found // last node, return it
-        : FindNode(string.Join(".", folders.Except(new[] { head })), found); // find sub nodes
->>>>>>> 0f1fa357
     }
 
 }